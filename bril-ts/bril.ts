/**
 * The definition of the Bril language.
 */

/**
 * A variable name.
 */
export type Ident = string;

/**
 * Value types.
 */
export type Type = "int" | "bool" | "ptr";

/**
 * The types to which a pointer may be pointing;
 */
export type PointerType = {
  "ptr" : Type | PointerType;
}

/**
 * An instruction that does not produce any result.
 */
export interface EffectOperation {
<<<<<<< HEAD
  op: "br" | "jmp" | "print" | "ret" | "call";
=======
  op: "br" | "jmp" | "print" | "ret" |
      "store" | "free";
>>>>>>> 56840356
  args: Ident[];
}

/**
 * An operation that produces a value and places its result in the
 * destination variable.
 */
export interface ValueOperation {
  op: "add" | "mul" | "sub" | "div" |
      "id" | "nop" |
      "eq" | "lt" | "gt" | "ge" | "le" | "not" | "and" | "or" |
<<<<<<< HEAD
      "call";
=======
      "load" | "ptradd";
>>>>>>> 56840356
  args: Ident[];
  dest: Ident;
  type: Type;
}

export interface PointerValueOperation {
  op: "alloc";
  args: Ident[];
  dest: Ident;
  type: PointerType;
}

/**
 * The type of Bril values that may appear in constants.
 */
export type Value = number | boolean;


/**
 * An instruction that places a literal value into a variable.
 */
export interface Constant {
  op: "const";
  value: Value;
  dest: Ident;
  type: Type;
}

/**
 * Operations take arguments, which come from previously-assigned identifiers.
 */
export type Operation = EffectOperation | ValueOperation | PointerValueOperation;

/**
 * Instructions can be operations (which have arguments) or constants (which
 * don't). Both produce a value in a destination variable.
 */
export type Instruction = Operation | Constant;

/**
 * Both constants and value operations produce results.
 */
export type ValueInstruction = Constant | ValueOperation;

/**
 * The valid opcodes for value-producing instructions.
 */
export type ValueOpCode = ValueOperation["op"];
export type PointerValueOpCode = PointerValueOperation["op"];

/**
 * The valid opcodes for effecting operations.
 */
export type EffectOpCode = EffectOperation["op"];


/**
 * All valid operation opcodes.
 */
export type OpCode = ValueOpCode | EffectOpCode | PointerValueOpCode;

/**
 * Jump labels just mark a position with a name.
 */
export interface Label {
  label: Ident;
}

/*
 * An argument has a name and a type.
 */
export interface Argument {
  name: Ident;
  type: Type;
}

/**
 * A function consists of a sequence of instructions.
 */
export interface Function {
  name: Ident;
  args: Argument[];
  instrs: (Instruction | Label)[];
  type?: Type;
}

/**
 * A program consists of a set of functions, one of which must be named
 * "main".
 */
export interface Program {
  functions: Function[];
}<|MERGE_RESOLUTION|>--- conflicted
+++ resolved
@@ -23,12 +23,8 @@
  * An instruction that does not produce any result.
  */
 export interface EffectOperation {
-<<<<<<< HEAD
-  op: "br" | "jmp" | "print" | "ret" | "call";
-=======
-  op: "br" | "jmp" | "print" | "ret" |
-      "store" | "free";
->>>>>>> 56840356
+  op: "br" | "jmp" | "print" | "ret" | "call" |
+    "store" | "free";
   args: Ident[];
 }
 
@@ -40,11 +36,8 @@
   op: "add" | "mul" | "sub" | "div" |
       "id" | "nop" |
       "eq" | "lt" | "gt" | "ge" | "le" | "not" | "and" | "or" |
-<<<<<<< HEAD
-      "call";
-=======
+      "call" |
       "load" | "ptradd";
->>>>>>> 56840356
   args: Ident[];
   dest: Ident;
   type: Type;
